--- conflicted
+++ resolved
@@ -19,8 +19,6 @@
 fastapi = { version = "^0.104.1", optional = true}
 uvicorn = { version = "^0.24.0.post1", optional = true }
 
-<<<<<<< HEAD
-=======
 [tool.poetry.extras]
 webapi = ["fastapi", "uvicorn"]
 
@@ -35,7 +33,6 @@
 poethepoet = "^0.19.0"
 anyio = {extras = ["trio"], version = "^3.7.1"}
 
->>>>>>> 6683529b
 [tool.poetry.scripts]
 busylight="busylight.__main__:cli"
 
@@ -95,18 +92,6 @@
 cmd = "rm -rf htmlcov dist busylight.egg-info *.log"
 
 
-<<<<<<< HEAD
-[tool.poetry.group.dev.dependencies]
-pytest = "^7"
-black = ">=22.12,<24.0"
-pytest-cov = ">=3,<5"
-mypy = ">=0.991,<1.5"
-pytest-mock = "^3.9.0"
-poethepoet = "^0.19.0"
-anyio = "^3.7"
-
-=======
->>>>>>> 6683529b
 [tool.pytest.ini_options]
 addopts = "-p no:warnings"
 
