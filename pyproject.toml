[tool.poetry]
name = "busylight-for-humans"
version = "0.21.2"
description = "Control USB connected LED lights, like a human."
authors = ["JnyJny <erik.oshaughnessy@gmail.com>"]
license = "Apache-2.0"
readme = "README.md"
repository = "https://github.com/JnyJny/busylight.git"
packages = [ {include = "busylight"} ]

[tool.poetry.dependencies]
python = "^3.7"
typer = ">=0.4.1,<0.7.0"
bitvector-for-humans = "^0.14.0"
webcolors = "^1.11.1"
loguru = ">=0.5.3,<0.7.0"
hidapi = ">=0.11.2,<0.13.0"
pyserial = "^3.5"
importlib-metadata = {version = "^4.11.3", python = "<3.8"}
fastapi = {version = ">=0.61.1,<0.81.0", extras = ["webapi"] }
starlite = {version = "^1.14.2", extras = ["webapi2"]}
uvicorn = {version = ">=0.12.2,<0.19.0", extras = ["webapi", "webapi2"] }

<<<<<<< HEAD
=======
uvicorn = {version = ">=0.12.2,<0.19.0", optional = true }
fastapi = {version = ">=0.61.1,<0.83.0", optional = true }
pyserial = "^3.5"
>>>>>>> 75e39cb2

[tool.poetry.extras]
webapi = ["fastapi", "uvicorn"]
webapi2 = ["starlite", "uvicorn"]

[tool.poetry.dev-dependencies]
pytest = "^7"
black = "^22.8"
pytest-cov = "^3.0.0"
mypy = "^0.971"
requests = "^2.28.1"
httpx = "^0.23.0"
anyio = {extras = ["trio"], version = "^3.6.1"}

[tool.poetry.scripts]
busylight="busylight.__main__:cli"
busyserve="busylight.__main__:webcli"

[tool.pytest.ini_options]
addopts = "-p no:warnings"
[build-system]
requires = ["poetry>=0.12"]
build-backend = "poetry.masonry.api"

[mypy]
[mypy-webcolors]
ignore_missing_imports = true
[mypy-hid]
ignore_missing_imports = true
[mypy-fastapi]
ignore_missing_imports = true
[mypy-pydantic]
ignore_missing_imports = true
[mypy-uvicorn]
ignore_missing_imports = true
[mypy-loguru]
ignore_missing_imports = true
[mypy-bitvector]
ignore_missing_imports = true
[mypy-fastapi.responses]
ignore_missing_imports = true
<|MERGE_RESOLUTION|>--- conflicted
+++ resolved
@@ -17,16 +17,9 @@
 hidapi = ">=0.11.2,<0.13.0"
 pyserial = "^3.5"
 importlib-metadata = {version = "^4.11.3", python = "<3.8"}
-fastapi = {version = ">=0.61.1,<0.81.0", extras = ["webapi"] }
+fastapi = {version = ">=0.61.1,<0.83.0", extras = ["webapi"] }
 starlite = {version = "^1.14.2", extras = ["webapi2"]}
 uvicorn = {version = ">=0.12.2,<0.19.0", extras = ["webapi", "webapi2"] }
-
-<<<<<<< HEAD
-=======
-uvicorn = {version = ">=0.12.2,<0.19.0", optional = true }
-fastapi = {version = ">=0.61.1,<0.83.0", optional = true }
-pyserial = "^3.5"
->>>>>>> 75e39cb2
 
 [tool.poetry.extras]
 webapi = ["fastapi", "uvicorn"]
