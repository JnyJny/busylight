--- conflicted
+++ resolved
@@ -65,13 +65,9 @@
     def __init__(self):
 
         global_options = GlobalOptions(
-            debug = environ["BUSYLIGHT_DEBUG"]
+            debug=environ["BUSYLIGHT_DEBUG"]
         )
-<<<<<<< HEAD
-        logger.info('debug: {}'.format(global_options.debug))
-=======
-        logger.info('debug: {}'.format(GlobalOptions.debug))
->>>>>>> 879e9add
+        logger.info('GlobalOptions.debug: {}'.format(global_options.debug))
 
         dependencies = []
         logger.info("Set up authentication, if environment variables set.")
@@ -86,15 +82,17 @@
             self.username = None
             self.password = None
 
-        logger.info("Set up CORS Access-Control-Allow-Origin header, if environment variable is set.")
+        logger.info(
+            "Set up CORS Access-Control-Allow-Origin header, if environment variable is set.")
         try:
-            self.origins = json_loads(environ["BUSYLIGHT_API_CORS_ORIGINS_LIST"])
+            self.origins = json_loads(
+                environ["BUSYLIGHT_API_CORS_ORIGINS_LIST"])
             logger.info("Found CORS allowed origins in environment.")
         except KeyError:
             logger.info("Did NOT find CORS allowed origins in environment.")
-            logger.info("CORS Access-Control-Allow-Origin header will NOT be set.")
+            logger.info(
+                "CORS Access-Control-Allow-Origin header will NOT be set.")
             self.origins = None
-
 
         super().__init__(
             title="Busylight Server: A USB Light Server",
@@ -146,7 +144,7 @@
                 CORSMiddleware,
                 allow_origins=self.origins,
             )
-        
+
         kwargs.setdefault("response_model_exclude_unset", True)
         return super().get(path, **kwargs)
 
@@ -167,6 +165,8 @@
 
 ## Startup & Shutdown
 ##
+
+
 @busylightapi.on_event("startup")
 async def startup():
     busylightapi.update()
@@ -181,7 +181,7 @@
         logger.debug("problem during shutdown: {error}")
 
 
-## Exception Handlers
+# Exception Handlers
 ##
 @busylightapi.exception_handler(LightUnavailable)
 async def light_unavailable_handler(
@@ -231,7 +231,7 @@
     )
 
 
-## Middleware Handlers
+# Middleware Handlers
 ##
 @busylightapi.middleware("http")
 async def light_manager_update(request: Request, call_next):
@@ -242,7 +242,7 @@
     return await call_next(request)
 
 
-## GET API Routes
+# GET API Routes
 ##
 @busylightapi.get("/", response_model=List[EndPoint])
 async def available_endpoints() -> List[Dict[str, str]]:
@@ -533,7 +533,8 @@
     rgb_a = parse_color_string(color_a, dim)
     rgb_b = parse_color_string(color_b, dim)
 
-    fli = Effects.for_name("blink")(rgb_a, speed.duty_cycle / 10, off_color=rgb_b)
+    fli = Effects.for_name("blink")(
+        rgb_a, speed.duty_cycle / 10, off_color=rgb_b)
 
     await busylightapi.apply_effect(fli, light_id)
 
@@ -562,7 +563,8 @@
     rgb_a = parse_color_string(color_a, dim)
     rgb_b = parse_color_string(color_b, dim)
 
-    fli = Effects.for_name("blink")(rgb_a, speed.duty_cycle / 10, off_color=rgb_b)
+    fli = Effects.for_name("blink")(
+        rgb_a, speed.duty_cycle / 10, off_color=rgb_b)
 
     await busylightapi.apply_effect(fli)
 
