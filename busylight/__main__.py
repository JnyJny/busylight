--- conflicted
+++ resolved
@@ -3,12 +3,8 @@
 """
 
 from dataclasses import dataclass, field
-<<<<<<< HEAD
+from os import environ
 from typing import List, Optional, Tuple
-=======
-from os import environ
-from typing import List, Optional
->>>>>>> 9b0875ac
 
 import typer
 
@@ -280,10 +276,6 @@
 
     try:
         for light in manager.selected_lights(ctx.obj.lights):
-<<<<<<< HEAD
-
-=======
->>>>>>> 9b0875ac
             typer.secho(f"{manager.lights.index(light):3d} ", nl=False, fg="red")
             typer.secho(light.name, fg="green")
             if not verbose:
