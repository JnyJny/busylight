--- conflicted
+++ resolved
@@ -73,16 +73,12 @@
     \b
     [busylight](https://github.com/JnyJny/busylight.git)
     """
-<<<<<<< HEAD
 
     if not ctx.invoked_subcommand:
         ctx.invoke(list_subcommand)
         raise typer.Exit()
 
-    if ctx.invoked_subcommand != "supported":
-=======
     if ctx.invoked_subcommand not in ["supported", "udev-rules"]:
->>>>>>> 2947c6ca
         try:
             if all_lights:
                 ctx.obj = list(get_all_lights())
