site_name: BusyLight for Humans
site_description: Control USB LED lights from the command line or web API
site_url: https://jnyjny.github.io/busylight/
repo_url: https://github.com/JnyJny/busylight
repo_name: JnyJny/busylight
edit_uri: edit/master/docs/

theme:
  name: material
  palette:
    - media: "(prefers-color-scheme: light)"
      scheme: default
      primary: blue
      accent: blue
      toggle:
        icon: material/weather-sunny
        name: Switch to dark mode
    - media: "(prefers-color-scheme: dark)"
      scheme: slate
      primary: blue
      accent: blue
      toggle:
        icon: material/weather-night
        name: Switch to light mode
  features:
    - navigation.tabs
    - navigation.sections
    - navigation.top
    - search.highlight
    - content.code.copy

plugins:
  - search
  - git-revision-date-localized:
      type: date

# Exclude hardware docs from MkDocs build (preserved for reference)
exclude_docs: |
  hardware/

markdown_extensions:
  - admonition
  - pymdownx.details
  - pymdownx.superfences
  - pymdownx.highlight:
      anchor_linenums: true
  - pymdownx.inlinehilite
  - pymdownx.snippets
  - tables
  - attr_list

nav:
  - Home: index.md
  - Installation: installation.md
  - CLI:
    - Overview: cli/index.md
    - Commands: cli/commands.md
    - Examples: cli/examples.md
    - Selection Guide: cli/selection-guide.md
  - Web API:
    - Overview: api/index.md
    - Endpoints: api/endpoints.md
    - Integration: api/integration.md
  - Devices:
    - Overview: devices/index.md
    - LED Support: devices/led-support.md
<<<<<<< HEAD
  - Contributing:
    - Overview: contributing.md
    - Migration Guide: contributing/migration-guide.md
    - Architecture Decisions: contributing/architecture-decisions.md
=======
  - Effects: effects.md
  - Contributing: contributing.md
>>>>>>> badb1da1

extra:
  version:
    provider: mike<|MERGE_RESOLUTION|>--- conflicted
+++ resolved
@@ -64,15 +64,11 @@
   - Devices:
     - Overview: devices/index.md
     - LED Support: devices/led-support.md
-<<<<<<< HEAD
+  - Effects: effects.md
   - Contributing:
     - Overview: contributing.md
     - Migration Guide: contributing/migration-guide.md
     - Architecture Decisions: contributing/architecture-decisions.md
-=======
-  - Effects: effects.md
-  - Contributing: contributing.md
->>>>>>> badb1da1
 
 extra:
   version:
