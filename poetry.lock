[[package]]
name = "anyio"
version = "3.5.0"
description = "High level compatibility layer for multiple asynchronous event loop implementations"
category = "main"
optional = true
python-versions = ">=3.6.2"

[package.dependencies]
idna = ">=2.8"
sniffio = ">=1.1"
typing-extensions = {version = "*", markers = "python_version < \"3.8\""}

[package.extras]
doc = ["packaging", "sphinx-rtd-theme", "sphinx-autodoc-typehints (>=1.2.0)"]
test = ["coverage[toml] (>=4.5)", "hypothesis (>=4.0)", "pytest (>=6.0)", "pytest-mock (>=3.6.1)", "trustme", "contextlib2", "uvloop (<0.15)", "mock (>=4)", "uvloop (>=0.15)"]
trio = ["trio (>=0.16)"]

[[package]]
name = "asgiref"
version = "3.5.0"
description = "ASGI specs, helper code, and adapters"
category = "main"
optional = true
python-versions = ">=3.7"

[package.dependencies]
typing-extensions = {version = "*", markers = "python_version < \"3.8\""}

[package.extras]
tests = ["pytest", "pytest-asyncio", "mypy (>=0.800)"]

[[package]]
name = "atomicwrites"
version = "1.4.0"
description = "Atomic file writes."
category = "dev"
optional = false
python-versions = ">=2.7, !=3.0.*, !=3.1.*, !=3.2.*, !=3.3.*"

[[package]]
name = "attrs"
version = "21.4.0"
description = "Classes Without Boilerplate"
category = "dev"
optional = false
python-versions = ">=2.7, !=3.0.*, !=3.1.*, !=3.2.*, !=3.3.*, !=3.4.*"

[package.extras]
dev = ["coverage[toml] (>=5.0.2)", "hypothesis", "pympler", "pytest (>=4.3.0)", "six", "mypy", "pytest-mypy-plugins", "zope.interface", "furo", "sphinx", "sphinx-notfound-page", "pre-commit", "cloudpickle"]
docs = ["furo", "sphinx", "zope.interface", "sphinx-notfound-page"]
tests = ["coverage[toml] (>=5.0.2)", "hypothesis", "pympler", "pytest (>=4.3.0)", "six", "mypy", "pytest-mypy-plugins", "zope.interface", "cloudpickle"]
tests_no_zope = ["coverage[toml] (>=5.0.2)", "hypothesis", "pympler", "pytest (>=4.3.0)", "six", "mypy", "pytest-mypy-plugins", "cloudpickle"]

[[package]]
name = "bitvector-for-humans"
version = "0.14.1"
description = "A simple pure python Bit Vector class for Humans™."
category = "main"
optional = false
python-versions = ">=3.7,<4.0"

[[package]]
name = "black"
version = "22.3.0"
description = "The uncompromising code formatter."
category = "dev"
optional = false
python-versions = ">=3.6.2"

[package.dependencies]
click = ">=8.0.0"
mypy-extensions = ">=0.4.3"
pathspec = ">=0.9.0"
platformdirs = ">=2"
tomli = {version = ">=1.1.0", markers = "python_version < \"3.11\""}
typed-ast = {version = ">=1.4.2", markers = "python_version < \"3.8\" and implementation_name == \"cpython\""}
typing-extensions = {version = ">=3.10.0.0", markers = "python_version < \"3.10\""}

[package.extras]
colorama = ["colorama (>=0.4.3)"]
d = ["aiohttp (>=3.7.4)"]
jupyter = ["ipython (>=7.8.0)", "tokenize-rt (>=3.2.0)"]
uvloop = ["uvloop (>=0.15.2)"]

[[package]]
name = "certifi"
version = "2021.10.8"
description = "Python package for providing Mozilla's CA Bundle."
category = "dev"
optional = false
python-versions = "*"

[[package]]
name = "charset-normalizer"
version = "2.0.12"
description = "The Real First Universal Charset Detector. Open, modern and actively maintained alternative to Chardet."
category = "dev"
optional = false
python-versions = ">=3.5.0"

[package.extras]
unicode_backport = ["unicodedata2"]

[[package]]
name = "click"
version = "8.1.1"
description = "Composable command line interface toolkit"
category = "main"
optional = false
python-versions = ">=3.7"

[package.dependencies]
colorama = {version = "*", markers = "platform_system == \"Windows\""}
importlib-metadata = {version = "*", markers = "python_version < \"3.8\""}

[[package]]
name = "colorama"
version = "0.4.4"
description = "Cross-platform colored terminal text."
category = "main"
optional = false
python-versions = ">=2.7, !=3.0.*, !=3.1.*, !=3.2.*, !=3.3.*, !=3.4.*"

[[package]]
name = "coverage"
version = "6.3.2"
description = "Code coverage measurement for Python"
category = "dev"
optional = false
python-versions = ">=3.7"

[package.dependencies]
tomli = {version = "*", optional = true, markers = "extra == \"toml\""}

[package.extras]
toml = ["tomli"]

[[package]]
name = "fastapi"
version = "0.75.2"
description = "FastAPI framework, high performance, easy to learn, fast to code, ready for production"
category = "main"
optional = true
python-versions = ">=3.6.1"

[package.dependencies]
pydantic = ">=1.6.2,<1.7 || >1.7,<1.7.1 || >1.7.1,<1.7.2 || >1.7.2,<1.7.3 || >1.7.3,<1.8 || >1.8,<1.8.1 || >1.8.1,<2.0.0"
starlette = "0.17.1"

[package.extras]
all = ["requests (>=2.24.0,<3.0.0)", "jinja2 (>=2.11.2,<4.0.0)", "python-multipart (>=0.0.5,<0.0.6)", "itsdangerous (>=1.1.0,<3.0.0)", "pyyaml (>=5.3.1,<7.0.0)", "ujson (>=4.0.1,!=4.0.2,!=4.1.0,!=4.2.0,!=4.3.0,!=5.0.0,!=5.1.0,<6.0.0)", "orjson (>=3.2.1,<4.0.0)", "email_validator (>=1.1.1,<2.0.0)", "uvicorn[standard] (>=0.12.0,<0.18.0)"]
dev = ["python-jose[cryptography] (>=3.3.0,<4.0.0)", "passlib[bcrypt] (>=1.7.2,<2.0.0)", "autoflake (>=1.4.0,<2.0.0)", "flake8 (>=3.8.3,<4.0.0)", "uvicorn[standard] (>=0.12.0,<0.18.0)"]
doc = ["mkdocs (>=1.1.2,<2.0.0)", "mkdocs-material (>=8.1.4,<9.0.0)", "mdx-include (>=1.4.1,<2.0.0)", "mkdocs-markdownextradata-plugin (>=0.1.7,<0.3.0)", "typer (>=0.4.1,<0.5.0)", "pyyaml (>=5.3.1,<7.0.0)"]
test = ["pytest (>=6.2.4,<7.0.0)", "pytest-cov (>=2.12.0,<4.0.0)", "mypy (==0.910)", "flake8 (>=3.8.3,<4.0.0)", "black (==22.3.0)", "isort (>=5.0.6,<6.0.0)", "requests (>=2.24.0,<3.0.0)", "httpx (>=0.14.0,<0.19.0)", "email_validator (>=1.1.1,<2.0.0)", "sqlalchemy (>=1.3.18,<1.5.0)", "peewee (>=3.13.3,<4.0.0)", "databases[sqlite] (>=0.3.2,<0.6.0)", "orjson (>=3.2.1,<4.0.0)", "ujson (>=4.0.1,!=4.0.2,!=4.1.0,!=4.2.0,!=4.3.0,!=5.0.0,!=5.1.0,<6.0.0)", "python-multipart (>=0.0.5,<0.0.6)", "flask (>=1.1.2,<3.0.0)", "anyio[trio] (>=3.2.1,<4.0.0)", "types-ujson (==4.2.1)", "types-orjson (==3.6.2)", "types-dataclasses (==0.6.5)"]

[[package]]
name = "h11"
version = "0.13.0"
description = "A pure-Python, bring-your-own-I/O implementation of HTTP/1.1"
category = "main"
optional = true
python-versions = ">=3.6"

[package.dependencies]
typing-extensions = {version = "*", markers = "python_version < \"3.8\""}

[[package]]
name = "hidapi"
version = "0.11.2"
description = "A Cython interface to the hidapi from https://github.com/libusb/hidapi"
category = "main"
optional = false
python-versions = "*"

[[package]]
name = "idna"
version = "3.3"
description = "Internationalized Domain Names in Applications (IDNA)"
category = "main"
optional = false
python-versions = ">=3.5"

[[package]]
name = "importlib-metadata"
version = "4.11.3"
description = "Read metadata from Python packages"
category = "main"
optional = false
python-versions = ">=3.7"

[package.dependencies]
typing-extensions = {version = ">=3.6.4", markers = "python_version < \"3.8\""}
zipp = ">=0.5"

[package.extras]
docs = ["sphinx", "jaraco.packaging (>=9)", "rst.linker (>=1.9)"]
perf = ["ipython"]
testing = ["pytest (>=6)", "pytest-checkdocs (>=2.4)", "pytest-flake8", "pytest-cov", "pytest-enabler (>=1.0.1)", "packaging", "pyfakefs", "flufl.flake8", "pytest-perf (>=0.9.2)", "pytest-black (>=0.3.7)", "pytest-mypy (>=0.9.1)", "importlib-resources (>=1.3)"]

[[package]]
name = "iniconfig"
version = "1.1.1"
description = "iniconfig: brain-dead simple config-ini parsing"
category = "dev"
optional = false
python-versions = "*"

[[package]]
name = "loguru"
version = "0.6.0"
description = "Python logging made (stupidly) simple"
category = "main"
optional = false
python-versions = ">=3.5"

[package.dependencies]
colorama = {version = ">=0.3.4", markers = "sys_platform == \"win32\""}
win32-setctime = {version = ">=1.0.0", markers = "sys_platform == \"win32\""}

[package.extras]
dev = ["colorama (>=0.3.4)", "docutils (==0.16)", "flake8 (>=3.7.7)", "tox (>=3.9.0)", "pytest (>=4.6.2)", "pytest-cov (>=2.7.1)", "black (>=19.10b0)", "isort (>=5.1.1)", "Sphinx (>=4.1.1)", "sphinx-autobuild (>=0.7.1)", "sphinx-rtd-theme (>=0.4.3)"]

[[package]]
name = "mypy"
version = "0.942"
description = "Optional static typing for Python"
category = "dev"
optional = false
python-versions = ">=3.6"

[package.dependencies]
mypy-extensions = ">=0.4.3"
tomli = ">=1.1.0"
typed-ast = {version = ">=1.4.0,<2", markers = "python_version < \"3.8\""}
typing-extensions = ">=3.10"

[package.extras]
dmypy = ["psutil (>=4.0)"]
python2 = ["typed-ast (>=1.4.0,<2)"]
reports = ["lxml"]

[[package]]
name = "mypy-extensions"
version = "0.4.3"
description = "Experimental type system extensions for programs checked with the mypy typechecker."
category = "dev"
optional = false
python-versions = "*"

[[package]]
name = "packaging"
version = "21.3"
description = "Core utilities for Python packages"
category = "dev"
optional = false
python-versions = ">=3.6"

[package.dependencies]
pyparsing = ">=2.0.2,<3.0.5 || >3.0.5"

[[package]]
name = "pathspec"
version = "0.9.0"
description = "Utility library for gitignore style pattern matching of file paths."
category = "dev"
optional = false
python-versions = "!=3.0.*,!=3.1.*,!=3.2.*,!=3.3.*,!=3.4.*,>=2.7"

[[package]]
name = "platformdirs"
<<<<<<< HEAD
version = "2.5.2"
=======
version = "2.5.1"
>>>>>>> 05a4245c
description = "A small Python module for determining appropriate platform-specific dirs, e.g. a \"user data dir\"."
category = "dev"
optional = false
python-versions = ">=3.7"

[package.extras]
docs = ["furo (>=2021.7.5b38)", "proselint (>=0.10.2)", "sphinx-autodoc-typehints (>=1.12)", "sphinx (>=4)"]
test = ["appdirs (==1.4.4)", "pytest-cov (>=2.7)", "pytest-mock (>=3.6)", "pytest (>=6)"]

[[package]]
name = "pluggy"
version = "1.0.0"
description = "plugin and hook calling mechanisms for python"
category = "dev"
optional = false
python-versions = ">=3.6"

[package.dependencies]
importlib-metadata = {version = ">=0.12", markers = "python_version < \"3.8\""}

[package.extras]
dev = ["pre-commit", "tox"]
testing = ["pytest", "pytest-benchmark"]

[[package]]
name = "py"
version = "1.11.0"
description = "library with cross-python path, ini-parsing, io, code, log facilities"
category = "dev"
optional = false
python-versions = ">=2.7, !=3.0.*, !=3.1.*, !=3.2.*, !=3.3.*, !=3.4.*"

[[package]]
name = "pydantic"
version = "1.9.0"
description = "Data validation and settings management using python 3.6 type hinting"
category = "main"
optional = true
python-versions = ">=3.6.1"

[package.dependencies]
typing-extensions = ">=3.7.4.3"

[package.extras]
dotenv = ["python-dotenv (>=0.10.4)"]
email = ["email-validator (>=1.0.3)"]

[[package]]
name = "pyparsing"
version = "3.0.8"
description = "pyparsing module - Classes and methods to define and execute parsing grammars"
category = "dev"
optional = false
python-versions = ">=3.6.8"

[package.extras]
diagrams = ["railroad-diagrams", "jinja2"]

[[package]]
name = "pytest"
version = "7.1.1"
description = "pytest: simple powerful testing with Python"
category = "dev"
optional = false
python-versions = ">=3.7"

[package.dependencies]
atomicwrites = {version = ">=1.0", markers = "sys_platform == \"win32\""}
attrs = ">=19.2.0"
colorama = {version = "*", markers = "sys_platform == \"win32\""}
importlib-metadata = {version = ">=0.12", markers = "python_version < \"3.8\""}
iniconfig = "*"
packaging = "*"
pluggy = ">=0.12,<2.0"
py = ">=1.8.2"
tomli = ">=1.0.0"

[package.extras]
testing = ["argcomplete", "hypothesis (>=3.56)", "mock", "nose", "pygments (>=2.7.2)", "requests", "xmlschema"]

[[package]]
name = "pytest-cov"
version = "3.0.0"
description = "Pytest plugin for measuring coverage."
category = "dev"
optional = false
python-versions = ">=3.6"

[package.dependencies]
coverage = {version = ">=5.2.1", extras = ["toml"]}
pytest = ">=4.6"

[package.extras]
testing = ["fields", "hunter", "process-tests", "six", "pytest-xdist", "virtualenv"]

[[package]]
name = "requests"
version = "2.27.1"
description = "Python HTTP for Humans."
category = "dev"
optional = false
python-versions = ">=2.7, !=3.0.*, !=3.1.*, !=3.2.*, !=3.3.*, !=3.4.*, !=3.5.*"

[package.dependencies]
certifi = ">=2017.4.17"
charset-normalizer = {version = ">=2.0.0,<2.1.0", markers = "python_version >= \"3\""}
idna = {version = ">=2.5,<4", markers = "python_version >= \"3\""}
urllib3 = ">=1.21.1,<1.27"

[package.extras]
socks = ["PySocks (>=1.5.6,!=1.5.7)", "win-inet-pton"]
use_chardet_on_py3 = ["chardet (>=3.0.2,<5)"]

[[package]]
name = "sniffio"
version = "1.2.0"
description = "Sniff out which async library your code is running under"
category = "main"
optional = true
python-versions = ">=3.5"

[[package]]
name = "starlette"
version = "0.17.1"
description = "The little ASGI library that shines."
category = "main"
optional = true
python-versions = ">=3.6"

[package.dependencies]
anyio = ">=3.0.0,<4"
typing-extensions = {version = "*", markers = "python_version < \"3.8\""}

[package.extras]
full = ["itsdangerous", "jinja2", "python-multipart", "pyyaml", "requests"]

[[package]]
name = "tomli"
version = "1.2.3"
description = "A lil' TOML parser"
category = "dev"
optional = false
python-versions = ">=3.6"

[[package]]
name = "typed-ast"
version = "1.5.3"
description = "a fork of Python 2 and 3 ast modules with type comment support"
category = "dev"
optional = false
python-versions = ">=3.6"

[[package]]
name = "typer"
version = "0.4.1"
description = "Typer, build great CLIs. Easy to code. Based on Python type hints."
category = "main"
optional = false
python-versions = ">=3.6"

[package.dependencies]
click = ">=7.1.1,<9.0.0"

[package.extras]
all = ["colorama (>=0.4.3,<0.5.0)", "shellingham (>=1.3.0,<2.0.0)"]
dev = ["autoflake (>=1.3.1,<2.0.0)", "flake8 (>=3.8.3,<4.0.0)"]
doc = ["mkdocs (>=1.1.2,<2.0.0)", "mkdocs-material (>=8.1.4,<9.0.0)", "mdx-include (>=1.4.1,<2.0.0)"]
test = ["shellingham (>=1.3.0,<2.0.0)", "pytest (>=4.4.0,<5.4.0)", "pytest-cov (>=2.10.0,<3.0.0)", "coverage (>=5.2,<6.0)", "pytest-xdist (>=1.32.0,<2.0.0)", "pytest-sugar (>=0.9.4,<0.10.0)", "mypy (==0.910)", "black (>=22.3.0,<23.0.0)", "isort (>=5.0.6,<6.0.0)"]

[[package]]
name = "typing-extensions"
version = "4.2.0"
description = "Backported and Experimental Type Hints for Python 3.7+"
category = "main"
optional = false
python-versions = ">=3.7"

[[package]]
name = "urllib3"
version = "1.26.9"
description = "HTTP library with thread-safe connection pooling, file post, and more."
category = "dev"
optional = false
python-versions = ">=2.7, !=3.0.*, !=3.1.*, !=3.2.*, !=3.3.*, !=3.4.*, <4"

[package.extras]
brotli = ["brotlicffi (>=0.8.0)", "brotli (>=1.0.9)", "brotlipy (>=0.6.0)"]
secure = ["pyOpenSSL (>=0.14)", "cryptography (>=1.3.4)", "idna (>=2.0.0)", "certifi", "ipaddress"]
socks = ["PySocks (>=1.5.6,!=1.5.7,<2.0)"]

[[package]]
name = "uvicorn"
version = "0.17.6"
description = "The lightning-fast ASGI server."
category = "main"
optional = true
python-versions = ">=3.7"

[package.dependencies]
asgiref = ">=3.4.0"
click = ">=7.0"
h11 = ">=0.8"
typing-extensions = {version = "*", markers = "python_version < \"3.8\""}

[package.extras]
standard = ["websockets (>=10.0)", "httptools (>=0.4.0)", "watchgod (>=0.6)", "python-dotenv (>=0.13)", "PyYAML (>=5.1)", "uvloop (>=0.14.0,!=0.15.0,!=0.15.1)", "colorama (>=0.4)"]

[[package]]
name = "webcolors"
version = "1.11.1"
description = "A library for working with color names and color values formats defined by HTML and CSS."
category = "main"
optional = false
python-versions = ">=3.5,"

[[package]]
name = "win32-setctime"
version = "1.1.0"
description = "A small Python utility to set file creation time on Windows"
category = "main"
optional = false
python-versions = ">=3.5"

[package.extras]
dev = ["pytest (>=4.6.2)", "black (>=19.3b0)"]

[[package]]
name = "zipp"
version = "3.8.0"
description = "Backport of pathlib-compatible object wrapper for zip files"
category = "main"
optional = false
python-versions = ">=3.7"

[package.extras]
docs = ["sphinx", "jaraco.packaging (>=9)", "rst.linker (>=1.9)"]
testing = ["pytest (>=6)", "pytest-checkdocs (>=2.4)", "pytest-flake8", "pytest-cov", "pytest-enabler (>=1.0.1)", "jaraco.itertools", "func-timeout", "pytest-black (>=0.3.7)", "pytest-mypy (>=0.9.1)"]

[extras]
webapi = ["fastapi", "uvicorn"]

[metadata]
lock-version = "1.1"
python-versions = "^3.7"
content-hash = "a27f3b6c4fcc8ae4f528dbe9c611d88038ee2ea238495227d008286a1a69c705"

[metadata.files]
anyio = [
    {file = "anyio-3.5.0-py3-none-any.whl", hash = "sha256:b5fa16c5ff93fa1046f2eeb5bbff2dad4d3514d6cda61d02816dba34fa8c3c2e"},
    {file = "anyio-3.5.0.tar.gz", hash = "sha256:a0aeffe2fb1fdf374a8e4b471444f0f3ac4fb9f5a5b542b48824475e0042a5a6"},
]
asgiref = [
    {file = "asgiref-3.5.0-py3-none-any.whl", hash = "sha256:88d59c13d634dcffe0510be048210188edd79aeccb6a6c9028cdad6f31d730a9"},
    {file = "asgiref-3.5.0.tar.gz", hash = "sha256:2f8abc20f7248433085eda803936d98992f1343ddb022065779f37c5da0181d0"},
]
atomicwrites = [
    {file = "atomicwrites-1.4.0-py2.py3-none-any.whl", hash = "sha256:6d1784dea7c0c8d4a5172b6c620f40b6e4cbfdf96d783691f2e1302a7b88e197"},
    {file = "atomicwrites-1.4.0.tar.gz", hash = "sha256:ae70396ad1a434f9c7046fd2dd196fc04b12f9e91ffb859164193be8b6168a7a"},
]
attrs = [
    {file = "attrs-21.4.0-py2.py3-none-any.whl", hash = "sha256:2d27e3784d7a565d36ab851fe94887c5eccd6a463168875832a1be79c82828b4"},
    {file = "attrs-21.4.0.tar.gz", hash = "sha256:626ba8234211db98e869df76230a137c4c40a12d72445c45d5f5b716f076e2fd"},
]
bitvector-for-humans = [
    {file = "bitvector-for-humans-0.14.1.tar.gz", hash = "sha256:7e9fe5e3d82f3c12c9da7271870564c721be18949bc42113ba46e16811da40c7"},
    {file = "bitvector_for_humans-0.14.1-py3-none-any.whl", hash = "sha256:41bd430cc698f3712e36b32c1ac0d4420ceb230d8fdbf6c3489243f470457305"},
]
black = [
    {file = "black-22.3.0-cp310-cp310-macosx_10_9_universal2.whl", hash = "sha256:2497f9c2386572e28921fa8bec7be3e51de6801f7459dffd6e62492531c47e09"},
    {file = "black-22.3.0-cp310-cp310-macosx_10_9_x86_64.whl", hash = "sha256:5795a0375eb87bfe902e80e0c8cfaedf8af4d49694d69161e5bd3206c18618bb"},
    {file = "black-22.3.0-cp310-cp310-macosx_11_0_arm64.whl", hash = "sha256:e3556168e2e5c49629f7b0f377070240bd5511e45e25a4497bb0073d9dda776a"},
    {file = "black-22.3.0-cp310-cp310-manylinux_2_17_x86_64.manylinux2014_x86_64.whl", hash = "sha256:67c8301ec94e3bcc8906740fe071391bce40a862b7be0b86fb5382beefecd968"},
    {file = "black-22.3.0-cp310-cp310-win_amd64.whl", hash = "sha256:fd57160949179ec517d32ac2ac898b5f20d68ed1a9c977346efbac9c2f1e779d"},
    {file = "black-22.3.0-cp36-cp36m-macosx_10_9_x86_64.whl", hash = "sha256:cc1e1de68c8e5444e8f94c3670bb48a2beef0e91dddfd4fcc29595ebd90bb9ce"},
    {file = "black-22.3.0-cp36-cp36m-manylinux_2_17_x86_64.manylinux2014_x86_64.whl", hash = "sha256:6d2fc92002d44746d3e7db7cf9313cf4452f43e9ea77a2c939defce3b10b5c82"},
    {file = "black-22.3.0-cp36-cp36m-win_amd64.whl", hash = "sha256:a6342964b43a99dbc72f72812bf88cad8f0217ae9acb47c0d4f141a6416d2d7b"},
    {file = "black-22.3.0-cp37-cp37m-macosx_10_9_x86_64.whl", hash = "sha256:328efc0cc70ccb23429d6be184a15ce613f676bdfc85e5fe8ea2a9354b4e9015"},
    {file = "black-22.3.0-cp37-cp37m-manylinux_2_17_x86_64.manylinux2014_x86_64.whl", hash = "sha256:06f9d8846f2340dfac80ceb20200ea5d1b3f181dd0556b47af4e8e0b24fa0a6b"},
    {file = "black-22.3.0-cp37-cp37m-win_amd64.whl", hash = "sha256:ad4efa5fad66b903b4a5f96d91461d90b9507a812b3c5de657d544215bb7877a"},
    {file = "black-22.3.0-cp38-cp38-macosx_10_9_universal2.whl", hash = "sha256:e8477ec6bbfe0312c128e74644ac8a02ca06bcdb8982d4ee06f209be28cdf163"},
    {file = "black-22.3.0-cp38-cp38-macosx_10_9_x86_64.whl", hash = "sha256:637a4014c63fbf42a692d22b55d8ad6968a946b4a6ebc385c5505d9625b6a464"},
    {file = "black-22.3.0-cp38-cp38-macosx_11_0_arm64.whl", hash = "sha256:863714200ada56cbc366dc9ae5291ceb936573155f8bf8e9de92aef51f3ad0f0"},
    {file = "black-22.3.0-cp38-cp38-manylinux_2_17_x86_64.manylinux2014_x86_64.whl", hash = "sha256:10dbe6e6d2988049b4655b2b739f98785a884d4d6b85bc35133a8fb9a2233176"},
    {file = "black-22.3.0-cp38-cp38-win_amd64.whl", hash = "sha256:cee3e11161dde1b2a33a904b850b0899e0424cc331b7295f2a9698e79f9a69a0"},
    {file = "black-22.3.0-cp39-cp39-macosx_10_9_universal2.whl", hash = "sha256:5891ef8abc06576985de8fa88e95ab70641de6c1fca97e2a15820a9b69e51b20"},
    {file = "black-22.3.0-cp39-cp39-macosx_10_9_x86_64.whl", hash = "sha256:30d78ba6bf080eeaf0b7b875d924b15cd46fec5fd044ddfbad38c8ea9171043a"},
    {file = "black-22.3.0-cp39-cp39-macosx_11_0_arm64.whl", hash = "sha256:ee8f1f7228cce7dffc2b464f07ce769f478968bfb3dd1254a4c2eeed84928aad"},
    {file = "black-22.3.0-cp39-cp39-manylinux_2_17_x86_64.manylinux2014_x86_64.whl", hash = "sha256:6ee227b696ca60dd1c507be80a6bc849a5a6ab57ac7352aad1ffec9e8b805f21"},
    {file = "black-22.3.0-cp39-cp39-win_amd64.whl", hash = "sha256:9b542ced1ec0ceeff5b37d69838106a6348e60db7b8fdd245294dc1d26136265"},
    {file = "black-22.3.0-py3-none-any.whl", hash = "sha256:bc58025940a896d7e5356952228b68f793cf5fcb342be703c3a2669a1488cb72"},
    {file = "black-22.3.0.tar.gz", hash = "sha256:35020b8886c022ced9282b51b5a875b6d1ab0c387b31a065b84db7c33085ca79"},
]
certifi = [
    {file = "certifi-2021.10.8-py2.py3-none-any.whl", hash = "sha256:d62a0163eb4c2344ac042ab2bdf75399a71a2d8c7d47eac2e2ee91b9d6339569"},
    {file = "certifi-2021.10.8.tar.gz", hash = "sha256:78884e7c1d4b00ce3cea67b44566851c4343c120abd683433ce934a68ea58872"},
]
charset-normalizer = [
    {file = "charset-normalizer-2.0.12.tar.gz", hash = "sha256:2857e29ff0d34db842cd7ca3230549d1a697f96ee6d3fb071cfa6c7393832597"},
    {file = "charset_normalizer-2.0.12-py3-none-any.whl", hash = "sha256:6881edbebdb17b39b4eaaa821b438bf6eddffb4468cf344f09f89def34a8b1df"},
]
click = [
    {file = "click-8.1.1-py3-none-any.whl", hash = "sha256:5e0d195c2067da3136efb897449ec1e9e6c98282fbf30d7f9e164af9be901a6b"},
    {file = "click-8.1.1.tar.gz", hash = "sha256:7ab900e38149c9872376e8f9b5986ddcaf68c0f413cf73678a0bca5547e6f976"},
]
colorama = [
    {file = "colorama-0.4.4-py2.py3-none-any.whl", hash = "sha256:9f47eda37229f68eee03b24b9748937c7dc3868f906e8ba69fbcbdd3bc5dc3e2"},
    {file = "colorama-0.4.4.tar.gz", hash = "sha256:5941b2b48a20143d2267e95b1c2a7603ce057ee39fd88e7329b0c292aa16869b"},
]
coverage = [
    {file = "coverage-6.3.2-cp310-cp310-macosx_10_9_x86_64.whl", hash = "sha256:9b27d894748475fa858f9597c0ee1d4829f44683f3813633aaf94b19cb5453cf"},
    {file = "coverage-6.3.2-cp310-cp310-macosx_11_0_arm64.whl", hash = "sha256:37d1141ad6b2466a7b53a22e08fe76994c2d35a5b6b469590424a9953155afac"},
    {file = "coverage-6.3.2-cp310-cp310-manylinux_2_17_aarch64.manylinux2014_aarch64.whl", hash = "sha256:f9987b0354b06d4df0f4d3e0ec1ae76d7ce7cbca9a2f98c25041eb79eec766f1"},
    {file = "coverage-6.3.2-cp310-cp310-manylinux_2_5_i686.manylinux1_i686.manylinux_2_17_i686.manylinux2014_i686.whl", hash = "sha256:26e2deacd414fc2f97dd9f7676ee3eaecd299ca751412d89f40bc01557a6b1b4"},
    {file = "coverage-6.3.2-cp310-cp310-manylinux_2_5_x86_64.manylinux1_x86_64.manylinux_2_17_x86_64.manylinux2014_x86_64.whl", hash = "sha256:4dd8bafa458b5c7d061540f1ee9f18025a68e2d8471b3e858a9dad47c8d41903"},
    {file = "coverage-6.3.2-cp310-cp310-musllinux_1_1_aarch64.whl", hash = "sha256:46191097ebc381fbf89bdce207a6c107ac4ec0890d8d20f3360345ff5976155c"},
    {file = "coverage-6.3.2-cp310-cp310-musllinux_1_1_i686.whl", hash = "sha256:6f89d05e028d274ce4fa1a86887b071ae1755082ef94a6740238cd7a8178804f"},
    {file = "coverage-6.3.2-cp310-cp310-musllinux_1_1_x86_64.whl", hash = "sha256:58303469e9a272b4abdb9e302a780072c0633cdcc0165db7eec0f9e32f901e05"},
    {file = "coverage-6.3.2-cp310-cp310-win32.whl", hash = "sha256:2fea046bfb455510e05be95e879f0e768d45c10c11509e20e06d8fcaa31d9e39"},
    {file = "coverage-6.3.2-cp310-cp310-win_amd64.whl", hash = "sha256:a2a8b8bcc399edb4347a5ca8b9b87e7524c0967b335fbb08a83c8421489ddee1"},
    {file = "coverage-6.3.2-cp37-cp37m-macosx_10_9_x86_64.whl", hash = "sha256:f1555ea6d6da108e1999b2463ea1003fe03f29213e459145e70edbaf3e004aaa"},
    {file = "coverage-6.3.2-cp37-cp37m-manylinux_2_17_aarch64.manylinux2014_aarch64.whl", hash = "sha256:e5f4e1edcf57ce94e5475fe09e5afa3e3145081318e5fd1a43a6b4539a97e518"},
    {file = "coverage-6.3.2-cp37-cp37m-manylinux_2_5_i686.manylinux1_i686.manylinux_2_17_i686.manylinux2014_i686.whl", hash = "sha256:7a15dc0a14008f1da3d1ebd44bdda3e357dbabdf5a0b5034d38fcde0b5c234b7"},
    {file = "coverage-6.3.2-cp37-cp37m-manylinux_2_5_x86_64.manylinux1_x86_64.manylinux_2_17_x86_64.manylinux2014_x86_64.whl", hash = "sha256:21b7745788866028adeb1e0eca3bf1101109e2dc58456cb49d2d9b99a8c516e6"},
    {file = "coverage-6.3.2-cp37-cp37m-musllinux_1_1_aarch64.whl", hash = "sha256:8ce257cac556cb03be4a248d92ed36904a59a4a5ff55a994e92214cde15c5bad"},
    {file = "coverage-6.3.2-cp37-cp37m-musllinux_1_1_i686.whl", hash = "sha256:b0be84e5a6209858a1d3e8d1806c46214e867ce1b0fd32e4ea03f4bd8b2e3359"},
    {file = "coverage-6.3.2-cp37-cp37m-musllinux_1_1_x86_64.whl", hash = "sha256:acf53bc2cf7282ab9b8ba346746afe703474004d9e566ad164c91a7a59f188a4"},
    {file = "coverage-6.3.2-cp37-cp37m-win32.whl", hash = "sha256:8bdde1177f2311ee552f47ae6e5aa7750c0e3291ca6b75f71f7ffe1f1dab3dca"},
    {file = "coverage-6.3.2-cp37-cp37m-win_amd64.whl", hash = "sha256:b31651d018b23ec463e95cf10070d0b2c548aa950a03d0b559eaa11c7e5a6fa3"},
    {file = "coverage-6.3.2-cp38-cp38-macosx_10_9_x86_64.whl", hash = "sha256:07e6db90cd9686c767dcc593dff16c8c09f9814f5e9c51034066cad3373b914d"},
    {file = "coverage-6.3.2-cp38-cp38-macosx_11_0_arm64.whl", hash = "sha256:2c6dbb42f3ad25760010c45191e9757e7dce981cbfb90e42feef301d71540059"},
    {file = "coverage-6.3.2-cp38-cp38-manylinux_2_17_aarch64.manylinux2014_aarch64.whl", hash = "sha256:c76aeef1b95aff3905fb2ae2d96e319caca5b76fa41d3470b19d4e4a3a313512"},
    {file = "coverage-6.3.2-cp38-cp38-manylinux_2_5_i686.manylinux1_i686.manylinux_2_17_i686.manylinux2014_i686.whl", hash = "sha256:8cf5cfcb1521dc3255d845d9dca3ff204b3229401994ef8d1984b32746bb45ca"},
    {file = "coverage-6.3.2-cp38-cp38-manylinux_2_5_x86_64.manylinux1_x86_64.manylinux_2_17_x86_64.manylinux2014_x86_64.whl", hash = "sha256:8fbbdc8d55990eac1b0919ca69eb5a988a802b854488c34b8f37f3e2025fa90d"},
    {file = "coverage-6.3.2-cp38-cp38-musllinux_1_1_aarch64.whl", hash = "sha256:ec6bc7fe73a938933d4178c9b23c4e0568e43e220aef9472c4f6044bfc6dd0f0"},
    {file = "coverage-6.3.2-cp38-cp38-musllinux_1_1_i686.whl", hash = "sha256:9baff2a45ae1f17c8078452e9e5962e518eab705e50a0aa8083733ea7d45f3a6"},
    {file = "coverage-6.3.2-cp38-cp38-musllinux_1_1_x86_64.whl", hash = "sha256:fd9e830e9d8d89b20ab1e5af09b32d33e1a08ef4c4e14411e559556fd788e6b2"},
    {file = "coverage-6.3.2-cp38-cp38-win32.whl", hash = "sha256:f7331dbf301b7289013175087636bbaf5b2405e57259dd2c42fdcc9fcc47325e"},
    {file = "coverage-6.3.2-cp38-cp38-win_amd64.whl", hash = "sha256:68353fe7cdf91f109fc7d474461b46e7f1f14e533e911a2a2cbb8b0fc8613cf1"},
    {file = "coverage-6.3.2-cp39-cp39-macosx_10_9_x86_64.whl", hash = "sha256:b78e5afb39941572209f71866aa0b206c12f0109835aa0d601e41552f9b3e620"},
    {file = "coverage-6.3.2-cp39-cp39-macosx_11_0_arm64.whl", hash = "sha256:4e21876082ed887baed0146fe222f861b5815455ada3b33b890f4105d806128d"},
    {file = "coverage-6.3.2-cp39-cp39-manylinux_2_17_aarch64.manylinux2014_aarch64.whl", hash = "sha256:34626a7eee2a3da12af0507780bb51eb52dca0e1751fd1471d0810539cefb536"},
    {file = "coverage-6.3.2-cp39-cp39-manylinux_2_5_i686.manylinux1_i686.manylinux_2_17_i686.manylinux2014_i686.whl", hash = "sha256:1ebf730d2381158ecf3dfd4453fbca0613e16eaa547b4170e2450c9707665ce7"},
    {file = "coverage-6.3.2-cp39-cp39-manylinux_2_5_x86_64.manylinux1_x86_64.manylinux_2_17_x86_64.manylinux2014_x86_64.whl", hash = "sha256:dd6fe30bd519694b356cbfcaca9bd5c1737cddd20778c6a581ae20dc8c04def2"},
    {file = "coverage-6.3.2-cp39-cp39-musllinux_1_1_aarch64.whl", hash = "sha256:96f8a1cb43ca1422f36492bebe63312d396491a9165ed3b9231e778d43a7fca4"},
    {file = "coverage-6.3.2-cp39-cp39-musllinux_1_1_i686.whl", hash = "sha256:dd035edafefee4d573140a76fdc785dc38829fe5a455c4bb12bac8c20cfc3d69"},
    {file = "coverage-6.3.2-cp39-cp39-musllinux_1_1_x86_64.whl", hash = "sha256:5ca5aeb4344b30d0bec47481536b8ba1181d50dbe783b0e4ad03c95dc1296684"},
    {file = "coverage-6.3.2-cp39-cp39-win32.whl", hash = "sha256:f5fa5803f47e095d7ad8443d28b01d48c0359484fec1b9d8606d0e3282084bc4"},
    {file = "coverage-6.3.2-cp39-cp39-win_amd64.whl", hash = "sha256:9548f10d8be799551eb3a9c74bbf2b4934ddb330e08a73320123c07f95cc2d92"},
    {file = "coverage-6.3.2-pp36.pp37.pp38-none-any.whl", hash = "sha256:18d520c6860515a771708937d2f78f63cc47ab3b80cb78e86573b0a760161faf"},
    {file = "coverage-6.3.2.tar.gz", hash = "sha256:03e2a7826086b91ef345ff18742ee9fc47a6839ccd517061ef8fa1976e652ce9"},
]
fastapi = [
    {file = "fastapi-0.75.2-py3-none-any.whl", hash = "sha256:a70d31f4249b6b42dbe267667d22f83af645b2d857876c97f83ca9573215784f"},
    {file = "fastapi-0.75.2.tar.gz", hash = "sha256:b5dac161ee19d33346040d3f44d8b7a9ac09b37df9efff95891f5e7641fa482f"},
]
h11 = [
    {file = "h11-0.13.0-py3-none-any.whl", hash = "sha256:8ddd78563b633ca55346c8cd41ec0af27d3c79931828beffb46ce70a379e7442"},
    {file = "h11-0.13.0.tar.gz", hash = "sha256:70813c1135087a248a4d38cc0e1a0181ffab2188141a93eaf567940c3957ff06"},
]
hidapi = [
    {file = "hidapi-0.11.2-cp310-cp310-macosx_10_9_x86_64.whl", hash = "sha256:94da1fd2f83a5a378069c4365624ad55f009284c056c3edd7a811184464b4c78"},
    {file = "hidapi-0.11.2-cp310-cp310-macosx_11_0_arm64.whl", hash = "sha256:d1c4ceea536e3a323c057f1dd1b2394a5db13c73393e17b6127e9d9ff9dba276"},
    {file = "hidapi-0.11.2-cp310-cp310-manylinux_2_17_aarch64.manylinux2014_aarch64.whl", hash = "sha256:1752c396e0d22ba896712005d9e9dfdad3ac3217446bef0008de126b51dc82c6"},
    {file = "hidapi-0.11.2-cp310-cp310-manylinux_2_17_i686.manylinux2014_i686.whl", hash = "sha256:1c799d60ec870106c3aea58ac09239849f42ca062ecad5dccadf516e205c55a5"},
    {file = "hidapi-0.11.2-cp310-cp310-manylinux_2_17_x86_64.manylinux2014_x86_64.whl", hash = "sha256:fbac1cdd5277aef5c682e31a02638b8b88bbd2b7fdfa271561a86181ef231428"},
    {file = "hidapi-0.11.2-cp310-cp310-win32.whl", hash = "sha256:8e3b01acd0ea20d3635284eb3b1b64c322b86b3036f91367dc4f0bf11281013a"},
    {file = "hidapi-0.11.2-cp310-cp310-win_amd64.whl", hash = "sha256:b2f03f03027c53d3b427c015937515faaf72d42fc3ef8ac7b8cffafb9e03c44c"},
    {file = "hidapi-0.11.2-cp36-cp36m-macosx_10_9_x86_64.whl", hash = "sha256:95a50f408716eb3a36bf16939c4f5b7a7940c8ca704272e67144c5eecb27c5c5"},
    {file = "hidapi-0.11.2-cp36-cp36m-manylinux_2_17_aarch64.manylinux2014_aarch64.whl", hash = "sha256:4955c649edb0e1418110bfb6591ec5eda29f2b978a8e87b18d0a8bd8e28ffb63"},
    {file = "hidapi-0.11.2-cp36-cp36m-manylinux_2_17_i686.manylinux2014_i686.whl", hash = "sha256:cfd605193ebc0aa3ae71595a9aa33e0a1bbfb172a02c97bbd51bed5e03404fbf"},
    {file = "hidapi-0.11.2-cp36-cp36m-manylinux_2_17_x86_64.manylinux2014_x86_64.whl", hash = "sha256:5827fd38577304a20268a4da22f4766af3052c33706760fec04f90326dcca5d5"},
    {file = "hidapi-0.11.2-cp36-cp36m-win32.whl", hash = "sha256:0be398136fa5fd6ed7648ca7df675100312a2158c39e1de059ea1d4f88e61046"},
    {file = "hidapi-0.11.2-cp36-cp36m-win_amd64.whl", hash = "sha256:0053afb387e660273db3cf252434cd5181c561725ed442cd44024ec2b5c97bbe"},
    {file = "hidapi-0.11.2-cp37-cp37m-macosx_10_9_x86_64.whl", hash = "sha256:a202b2a83feacffe9bad076d3b01cd43589d80456d23dd4cfede78e45b27242d"},
    {file = "hidapi-0.11.2-cp37-cp37m-manylinux_2_17_aarch64.manylinux2014_aarch64.whl", hash = "sha256:80b1c110f87af3a6fedad3a0aa1a7a55745aee60470f271d3c333b61da0b1113"},
    {file = "hidapi-0.11.2-cp37-cp37m-manylinux_2_17_i686.manylinux2014_i686.whl", hash = "sha256:6308ec52a970a491a5a7d888f081d08d523d06a912bdf84fc4d3b109f69876b8"},
    {file = "hidapi-0.11.2-cp37-cp37m-manylinux_2_17_x86_64.manylinux2014_x86_64.whl", hash = "sha256:54ddf36f9b71d37846c60cc0a7777824a078b4e65c06c6dbd201eec538ecfbd3"},
    {file = "hidapi-0.11.2-cp37-cp37m-win32.whl", hash = "sha256:a10fd1d7071e47c5b16a9ad8014adbce2b5dafacd50c7ffcec56e19c8efc50ae"},
    {file = "hidapi-0.11.2-cp37-cp37m-win_amd64.whl", hash = "sha256:c65b5de57d078ce4b723be1341afe479ad0987d4ba859ae3b1085f21643e13f3"},
    {file = "hidapi-0.11.2-cp38-cp38-macosx_10_9_x86_64.whl", hash = "sha256:3af72e81caa8678c82764ea6f09e3d5b616ada59415a6c1e2ae791a604e60a82"},
    {file = "hidapi-0.11.2-cp38-cp38-macosx_11_0_arm64.whl", hash = "sha256:3a031dab7380de39f2e81974e7d788f81a5ea7de3862cec42a382ecae9f20885"},
    {file = "hidapi-0.11.2-cp38-cp38-manylinux_2_17_aarch64.manylinux2014_aarch64.whl", hash = "sha256:8320e916dda08d8b38f2552c3fbf63e77212a15b0c1f04dcb604fdd3b3fb825d"},
    {file = "hidapi-0.11.2-cp38-cp38-manylinux_2_17_i686.manylinux2014_i686.whl", hash = "sha256:990683ca81eda551cb0e14efa487fb552a11901be06293167f60bf92e80b7cc3"},
    {file = "hidapi-0.11.2-cp38-cp38-manylinux_2_17_x86_64.manylinux2014_x86_64.whl", hash = "sha256:7539ec488e91839c2c17d4a394990fa64ae4149e397ea859596ef6669b6aa23d"},
    {file = "hidapi-0.11.2-cp38-cp38-win32.whl", hash = "sha256:f9319f8ea5d6f28737355a8462e1ccee6019b3d2d81a462e54b43acc53f63c36"},
    {file = "hidapi-0.11.2-cp38-cp38-win_amd64.whl", hash = "sha256:5100b267e60eac1ef5e023342838029c41800b61fe9a4de31d94d9126eab4211"},
    {file = "hidapi-0.11.2-cp39-cp39-macosx_10_9_x86_64.whl", hash = "sha256:b3452b5e4cd9ab330ff098cfe7c71ecf3418874efe94f121353ac1b5208fa14f"},
    {file = "hidapi-0.11.2-cp39-cp39-macosx_11_0_arm64.whl", hash = "sha256:e63a7904f2fadab3976240695adc0775f4a473817fa0bcd9230383e70793f538"},
    {file = "hidapi-0.11.2-cp39-cp39-manylinux_2_17_aarch64.manylinux2014_aarch64.whl", hash = "sha256:175588e3e671198668d9d67ed6e8d48b10d02f46e1998e734f1c212e76f7df6f"},
    {file = "hidapi-0.11.2-cp39-cp39-manylinux_2_17_i686.manylinux2014_i686.whl", hash = "sha256:41b16d2df7eaaa5d47773b0d768d6a05d3731728ccb6ef4c2e19caa6d7e39136"},
    {file = "hidapi-0.11.2-cp39-cp39-manylinux_2_17_x86_64.manylinux2014_x86_64.whl", hash = "sha256:6cf804d58fd6b7f7064577f5ded6487e1466005815a9d83f1f3329432c7e418c"},
    {file = "hidapi-0.11.2-cp39-cp39-win32.whl", hash = "sha256:54137df3e14d679db0b7574dcb21cbdb001a2faa3ec47c49b17cd4f1e237dce3"},
    {file = "hidapi-0.11.2-cp39-cp39-win_amd64.whl", hash = "sha256:ce9347211e1c9e57fed8784fc8a9dec3295d14a4ea955e62c8f00a28eaac662e"},
    {file = "hidapi-0.11.2.tar.gz", hash = "sha256:c984b7ec2fc2ea987cd44cf06947e55572498ed2d43c64890b4ab58b29af72bc"},
]
idna = [
    {file = "idna-3.3-py3-none-any.whl", hash = "sha256:84d9dd047ffa80596e0f246e2eab0b391788b0503584e8945f2368256d2735ff"},
    {file = "idna-3.3.tar.gz", hash = "sha256:9d643ff0a55b762d5cdb124b8eaa99c66322e2157b69160bc32796e824360e6d"},
]
importlib-metadata = [
    {file = "importlib_metadata-4.11.3-py3-none-any.whl", hash = "sha256:1208431ca90a8cca1a6b8af391bb53c1a2db74e5d1cef6ddced95d4b2062edc6"},
    {file = "importlib_metadata-4.11.3.tar.gz", hash = "sha256:ea4c597ebf37142f827b8f39299579e31685c31d3a438b59f469406afd0f2539"},
]
iniconfig = [
    {file = "iniconfig-1.1.1-py2.py3-none-any.whl", hash = "sha256:011e24c64b7f47f6ebd835bb12a743f2fbe9a26d4cecaa7f53bc4f35ee9da8b3"},
    {file = "iniconfig-1.1.1.tar.gz", hash = "sha256:bc3af051d7d14b2ee5ef9969666def0cd1a000e121eaea580d4a313df4b37f32"},
]
loguru = [
    {file = "loguru-0.6.0-py3-none-any.whl", hash = "sha256:4e2414d534a2ab57573365b3e6d0234dfb1d84b68b7f3b948e6fb743860a77c3"},
    {file = "loguru-0.6.0.tar.gz", hash = "sha256:066bd06758d0a513e9836fd9c6b5a75bfb3fd36841f4b996bc60b547a309d41c"},
]
mypy = [
    {file = "mypy-0.942-cp310-cp310-macosx_10_9_universal2.whl", hash = "sha256:5bf44840fb43ac4074636fd47ee476d73f0039f4f54e86d7265077dc199be24d"},
    {file = "mypy-0.942-cp310-cp310-macosx_10_9_x86_64.whl", hash = "sha256:dcd955f36e0180258a96f880348fbca54ce092b40fbb4b37372ae3b25a0b0a46"},
    {file = "mypy-0.942-cp310-cp310-macosx_11_0_arm64.whl", hash = "sha256:6776e5fa22381cc761df53e7496a805801c1a751b27b99a9ff2f0ca848c7eca0"},
    {file = "mypy-0.942-cp310-cp310-manylinux_2_5_x86_64.manylinux1_x86_64.manylinux_2_12_x86_64.manylinux2010_x86_64.whl", hash = "sha256:edf7237137a1a9330046dbb14796963d734dd740a98d5e144a3eb1d267f5f9ee"},
    {file = "mypy-0.942-cp310-cp310-win_amd64.whl", hash = "sha256:64235137edc16bee6f095aba73be5334677d6f6bdb7fa03cfab90164fa294a17"},
    {file = "mypy-0.942-cp36-cp36m-macosx_10_9_x86_64.whl", hash = "sha256:b840cfe89c4ab6386c40300689cd8645fc8d2d5f20101c7f8bd23d15fca14904"},
    {file = "mypy-0.942-cp36-cp36m-manylinux_2_5_x86_64.manylinux1_x86_64.manylinux_2_12_x86_64.manylinux2010_x86_64.whl", hash = "sha256:2b184db8c618c43c3a31b32ff00cd28195d39e9c24e7c3b401f3db7f6e5767f5"},
    {file = "mypy-0.942-cp36-cp36m-win_amd64.whl", hash = "sha256:1a0459c333f00e6a11cbf6b468b870c2b99a906cb72d6eadf3d1d95d38c9352c"},
    {file = "mypy-0.942-cp37-cp37m-macosx_10_9_x86_64.whl", hash = "sha256:4c3e497588afccfa4334a9986b56f703e75793133c4be3a02d06a3df16b67a58"},
    {file = "mypy-0.942-cp37-cp37m-manylinux_2_5_x86_64.manylinux1_x86_64.manylinux_2_12_x86_64.manylinux2010_x86_64.whl", hash = "sha256:6f6ad963172152e112b87cc7ec103ba0f2db2f1cd8997237827c052a3903eaa6"},
    {file = "mypy-0.942-cp37-cp37m-win_amd64.whl", hash = "sha256:0e2dd88410937423fba18e57147dd07cd8381291b93d5b1984626f173a26543e"},
    {file = "mypy-0.942-cp38-cp38-macosx_10_9_universal2.whl", hash = "sha256:246e1aa127d5b78488a4a0594bd95f6d6fb9d63cf08a66dafbff8595d8891f67"},
    {file = "mypy-0.942-cp38-cp38-macosx_10_9_x86_64.whl", hash = "sha256:d8d3ba77e56b84cd47a8ee45b62c84b6d80d32383928fe2548c9a124ea0a725c"},
    {file = "mypy-0.942-cp38-cp38-macosx_11_0_arm64.whl", hash = "sha256:2bc249409a7168d37c658e062e1ab5173300984a2dada2589638568ddc1db02b"},
    {file = "mypy-0.942-cp38-cp38-manylinux_2_5_x86_64.manylinux1_x86_64.manylinux_2_12_x86_64.manylinux2010_x86_64.whl", hash = "sha256:9521c1265ccaaa1791d2c13582f06facf815f426cd8b07c3a485f486a8ffc1f3"},
    {file = "mypy-0.942-cp38-cp38-win_amd64.whl", hash = "sha256:e865fec858d75b78b4d63266c9aff770ecb6a39dfb6d6b56c47f7f8aba6baba8"},
    {file = "mypy-0.942-cp39-cp39-macosx_10_9_universal2.whl", hash = "sha256:6ce34a118d1a898f47def970a2042b8af6bdcc01546454726c7dd2171aa6dfca"},
    {file = "mypy-0.942-cp39-cp39-macosx_10_9_x86_64.whl", hash = "sha256:10daab80bc40f84e3f087d896cdb53dc811a9f04eae4b3f95779c26edee89d16"},
    {file = "mypy-0.942-cp39-cp39-macosx_11_0_arm64.whl", hash = "sha256:3841b5433ff936bff2f4dc8d54cf2cdbfea5d8e88cedfac45c161368e5770ba6"},
    {file = "mypy-0.942-cp39-cp39-manylinux_2_5_x86_64.manylinux1_x86_64.manylinux_2_12_x86_64.manylinux2010_x86_64.whl", hash = "sha256:6f7106cbf9cc2f403693bf50ed7c9fa5bb3dfa9007b240db3c910929abe2a322"},
    {file = "mypy-0.942-cp39-cp39-win_amd64.whl", hash = "sha256:7742d2c4e46bb5017b51c810283a6a389296cda03df805a4f7869a6f41246534"},
    {file = "mypy-0.942-py3-none-any.whl", hash = "sha256:a1b383fe99678d7402754fe90448d4037f9512ce70c21f8aee3b8bf48ffc51db"},
    {file = "mypy-0.942.tar.gz", hash = "sha256:17e44649fec92e9f82102b48a3bf7b4a5510ad0cd22fa21a104826b5db4903e2"},
]
mypy-extensions = [
    {file = "mypy_extensions-0.4.3-py2.py3-none-any.whl", hash = "sha256:090fedd75945a69ae91ce1303b5824f428daf5a028d2f6ab8a299250a846f15d"},
    {file = "mypy_extensions-0.4.3.tar.gz", hash = "sha256:2d82818f5bb3e369420cb3c4060a7970edba416647068eb4c5343488a6c604a8"},
]
packaging = [
    {file = "packaging-21.3-py3-none-any.whl", hash = "sha256:ef103e05f519cdc783ae24ea4e2e0f508a9c99b2d4969652eed6a2e1ea5bd522"},
    {file = "packaging-21.3.tar.gz", hash = "sha256:dd47c42927d89ab911e606518907cc2d3a1f38bbd026385970643f9c5b8ecfeb"},
]
pathspec = [
    {file = "pathspec-0.9.0-py2.py3-none-any.whl", hash = "sha256:7d15c4ddb0b5c802d161efc417ec1a2558ea2653c2e8ad9c19098201dc1c993a"},
    {file = "pathspec-0.9.0.tar.gz", hash = "sha256:e564499435a2673d586f6b2130bb5b95f04a3ba06f81b8f895b651a3c76aabb1"},
]
platformdirs = [
<<<<<<< HEAD
    {file = "platformdirs-2.5.2-py3-none-any.whl", hash = "sha256:027d8e83a2d7de06bbac4e5ef7e023c02b863d7ea5d079477e722bb41ab25788"},
    {file = "platformdirs-2.5.2.tar.gz", hash = "sha256:58c8abb07dcb441e6ee4b11d8df0ac856038f944ab98b7be6b27b2a3c7feef19"},
=======
    {file = "platformdirs-2.5.1-py3-none-any.whl", hash = "sha256:bcae7cab893c2d310a711b70b24efb93334febe65f8de776ee320b517471e227"},
    {file = "platformdirs-2.5.1.tar.gz", hash = "sha256:7535e70dfa32e84d4b34996ea99c5e432fa29a708d0f4e394bbcb2a8faa4f16d"},
>>>>>>> 05a4245c
]
pluggy = [
    {file = "pluggy-1.0.0-py2.py3-none-any.whl", hash = "sha256:74134bbf457f031a36d68416e1509f34bd5ccc019f0bcc952c7b909d06b37bd3"},
    {file = "pluggy-1.0.0.tar.gz", hash = "sha256:4224373bacce55f955a878bf9cfa763c1e360858e330072059e10bad68531159"},
]
py = [
    {file = "py-1.11.0-py2.py3-none-any.whl", hash = "sha256:607c53218732647dff4acdfcd50cb62615cedf612e72d1724fb1a0cc6405b378"},
    {file = "py-1.11.0.tar.gz", hash = "sha256:51c75c4126074b472f746a24399ad32f6053d1b34b68d2fa41e558e6f4a98719"},
]
pydantic = [
    {file = "pydantic-1.9.0-cp310-cp310-macosx_10_9_x86_64.whl", hash = "sha256:cb23bcc093697cdea2708baae4f9ba0e972960a835af22560f6ae4e7e47d33f5"},
    {file = "pydantic-1.9.0-cp310-cp310-macosx_11_0_arm64.whl", hash = "sha256:1d5278bd9f0eee04a44c712982343103bba63507480bfd2fc2790fa70cd64cf4"},
    {file = "pydantic-1.9.0-cp310-cp310-manylinux_2_17_x86_64.manylinux2014_x86_64.whl", hash = "sha256:ab624700dc145aa809e6f3ec93fb8e7d0f99d9023b713f6a953637429b437d37"},
    {file = "pydantic-1.9.0-cp310-cp310-manylinux_2_5_i686.manylinux1_i686.manylinux_2_17_i686.manylinux2014_i686.whl", hash = "sha256:c8d7da6f1c1049eefb718d43d99ad73100c958a5367d30b9321b092771e96c25"},
    {file = "pydantic-1.9.0-cp310-cp310-musllinux_1_1_i686.whl", hash = "sha256:3c3b035103bd4e2e4a28da9da7ef2fa47b00ee4a9cf4f1a735214c1bcd05e0f6"},
    {file = "pydantic-1.9.0-cp310-cp310-musllinux_1_1_x86_64.whl", hash = "sha256:3011b975c973819883842c5ab925a4e4298dffccf7782c55ec3580ed17dc464c"},
    {file = "pydantic-1.9.0-cp310-cp310-win_amd64.whl", hash = "sha256:086254884d10d3ba16da0588604ffdc5aab3f7f09557b998373e885c690dd398"},
    {file = "pydantic-1.9.0-cp36-cp36m-macosx_10_9_x86_64.whl", hash = "sha256:0fe476769acaa7fcddd17cadd172b156b53546ec3614a4d880e5d29ea5fbce65"},
    {file = "pydantic-1.9.0-cp36-cp36m-manylinux_2_17_x86_64.manylinux2014_x86_64.whl", hash = "sha256:c8e9dcf1ac499679aceedac7e7ca6d8641f0193c591a2d090282aaf8e9445a46"},
    {file = "pydantic-1.9.0-cp36-cp36m-manylinux_2_5_i686.manylinux1_i686.manylinux_2_17_i686.manylinux2014_i686.whl", hash = "sha256:d1e4c28f30e767fd07f2ddc6f74f41f034d1dd6bc526cd59e63a82fe8bb9ef4c"},
    {file = "pydantic-1.9.0-cp36-cp36m-musllinux_1_1_i686.whl", hash = "sha256:c86229333cabaaa8c51cf971496f10318c4734cf7b641f08af0a6fbf17ca3054"},
    {file = "pydantic-1.9.0-cp36-cp36m-musllinux_1_1_x86_64.whl", hash = "sha256:c0727bda6e38144d464daec31dff936a82917f431d9c39c39c60a26567eae3ed"},
    {file = "pydantic-1.9.0-cp36-cp36m-win_amd64.whl", hash = "sha256:dee5ef83a76ac31ab0c78c10bd7d5437bfdb6358c95b91f1ba7ff7b76f9996a1"},
    {file = "pydantic-1.9.0-cp37-cp37m-macosx_10_9_x86_64.whl", hash = "sha256:d9c9bdb3af48e242838f9f6e6127de9be7063aad17b32215ccc36a09c5cf1070"},
    {file = "pydantic-1.9.0-cp37-cp37m-manylinux_2_17_x86_64.manylinux2014_x86_64.whl", hash = "sha256:2ee7e3209db1e468341ef41fe263eb655f67f5c5a76c924044314e139a1103a2"},
    {file = "pydantic-1.9.0-cp37-cp37m-manylinux_2_5_i686.manylinux1_i686.manylinux_2_17_i686.manylinux2014_i686.whl", hash = "sha256:0b6037175234850ffd094ca77bf60fb54b08b5b22bc85865331dd3bda7a02fa1"},
    {file = "pydantic-1.9.0-cp37-cp37m-musllinux_1_1_i686.whl", hash = "sha256:b2571db88c636d862b35090ccf92bf24004393f85c8870a37f42d9f23d13e032"},
    {file = "pydantic-1.9.0-cp37-cp37m-musllinux_1_1_x86_64.whl", hash = "sha256:8b5ac0f1c83d31b324e57a273da59197c83d1bb18171e512908fe5dc7278a1d6"},
    {file = "pydantic-1.9.0-cp37-cp37m-win_amd64.whl", hash = "sha256:bbbc94d0c94dd80b3340fc4f04fd4d701f4b038ebad72c39693c794fd3bc2d9d"},
    {file = "pydantic-1.9.0-cp38-cp38-macosx_10_9_x86_64.whl", hash = "sha256:e0896200b6a40197405af18828da49f067c2fa1f821491bc8f5bde241ef3f7d7"},
    {file = "pydantic-1.9.0-cp38-cp38-macosx_11_0_arm64.whl", hash = "sha256:7bdfdadb5994b44bd5579cfa7c9b0e1b0e540c952d56f627eb227851cda9db77"},
    {file = "pydantic-1.9.0-cp38-cp38-manylinux_2_17_x86_64.manylinux2014_x86_64.whl", hash = "sha256:574936363cd4b9eed8acdd6b80d0143162f2eb654d96cb3a8ee91d3e64bf4cf9"},
    {file = "pydantic-1.9.0-cp38-cp38-manylinux_2_5_i686.manylinux1_i686.manylinux_2_17_i686.manylinux2014_i686.whl", hash = "sha256:c556695b699f648c58373b542534308922c46a1cda06ea47bc9ca45ef5b39ae6"},
    {file = "pydantic-1.9.0-cp38-cp38-musllinux_1_1_i686.whl", hash = "sha256:f947352c3434e8b937e3aa8f96f47bdfe6d92779e44bb3f41e4c213ba6a32145"},
    {file = "pydantic-1.9.0-cp38-cp38-musllinux_1_1_x86_64.whl", hash = "sha256:5e48ef4a8b8c066c4a31409d91d7ca372a774d0212da2787c0d32f8045b1e034"},
    {file = "pydantic-1.9.0-cp38-cp38-win_amd64.whl", hash = "sha256:96f240bce182ca7fe045c76bcebfa0b0534a1bf402ed05914a6f1dadff91877f"},
    {file = "pydantic-1.9.0-cp39-cp39-macosx_10_9_x86_64.whl", hash = "sha256:815ddebb2792efd4bba5488bc8fde09c29e8ca3227d27cf1c6990fc830fd292b"},
    {file = "pydantic-1.9.0-cp39-cp39-macosx_11_0_arm64.whl", hash = "sha256:6c5b77947b9e85a54848343928b597b4f74fc364b70926b3c4441ff52620640c"},
    {file = "pydantic-1.9.0-cp39-cp39-manylinux_2_17_x86_64.manylinux2014_x86_64.whl", hash = "sha256:4c68c3bc88dbda2a6805e9a142ce84782d3930f8fdd9655430d8576315ad97ce"},
    {file = "pydantic-1.9.0-cp39-cp39-manylinux_2_5_i686.manylinux1_i686.manylinux_2_17_i686.manylinux2014_i686.whl", hash = "sha256:5a79330f8571faf71bf93667d3ee054609816f10a259a109a0738dac983b23c3"},
    {file = "pydantic-1.9.0-cp39-cp39-musllinux_1_1_i686.whl", hash = "sha256:f5a64b64ddf4c99fe201ac2724daada8595ada0d102ab96d019c1555c2d6441d"},
    {file = "pydantic-1.9.0-cp39-cp39-musllinux_1_1_x86_64.whl", hash = "sha256:a733965f1a2b4090a5238d40d983dcd78f3ecea221c7af1497b845a9709c1721"},
    {file = "pydantic-1.9.0-cp39-cp39-win_amd64.whl", hash = "sha256:2cc6a4cb8a118ffec2ca5fcb47afbacb4f16d0ab8b7350ddea5e8ef7bcc53a16"},
    {file = "pydantic-1.9.0-py3-none-any.whl", hash = "sha256:085ca1de245782e9b46cefcf99deecc67d418737a1fd3f6a4f511344b613a5b3"},
    {file = "pydantic-1.9.0.tar.gz", hash = "sha256:742645059757a56ecd886faf4ed2441b9c0cd406079c2b4bee51bcc3fbcd510a"},
]
pyparsing = [
    {file = "pyparsing-3.0.8-py3-none-any.whl", hash = "sha256:ef7b523f6356f763771559412c0d7134753f037822dad1b16945b7b846f7ad06"},
    {file = "pyparsing-3.0.8.tar.gz", hash = "sha256:7bf433498c016c4314268d95df76c81b842a4cb2b276fa3312cfb1e1d85f6954"},
]
pytest = [
    {file = "pytest-7.1.1-py3-none-any.whl", hash = "sha256:92f723789a8fdd7180b6b06483874feca4c48a5c76968e03bb3e7f806a1869ea"},
    {file = "pytest-7.1.1.tar.gz", hash = "sha256:841132caef6b1ad17a9afde46dc4f6cfa59a05f9555aae5151f73bdf2820ca63"},
]
pytest-cov = [
    {file = "pytest-cov-3.0.0.tar.gz", hash = "sha256:e7f0f5b1617d2210a2cabc266dfe2f4c75a8d32fb89eafb7ad9d06f6d076d470"},
    {file = "pytest_cov-3.0.0-py3-none-any.whl", hash = "sha256:578d5d15ac4a25e5f961c938b85a05b09fdaae9deef3bb6de9a6e766622ca7a6"},
]
requests = [
    {file = "requests-2.27.1-py2.py3-none-any.whl", hash = "sha256:f22fa1e554c9ddfd16e6e41ac79759e17be9e492b3587efa038054674760e72d"},
    {file = "requests-2.27.1.tar.gz", hash = "sha256:68d7c56fd5a8999887728ef304a6d12edc7be74f1cfa47714fc8b414525c9a61"},
]
sniffio = [
    {file = "sniffio-1.2.0-py3-none-any.whl", hash = "sha256:471b71698eac1c2112a40ce2752bb2f4a4814c22a54a3eed3676bc0f5ca9f663"},
    {file = "sniffio-1.2.0.tar.gz", hash = "sha256:c4666eecec1d3f50960c6bdf61ab7bc350648da6c126e3cf6898d8cd4ddcd3de"},
]
starlette = [
    {file = "starlette-0.17.1-py3-none-any.whl", hash = "sha256:26a18cbda5e6b651c964c12c88b36d9898481cd428ed6e063f5f29c418f73050"},
    {file = "starlette-0.17.1.tar.gz", hash = "sha256:57eab3cc975a28af62f6faec94d355a410634940f10b30d68d31cb5ec1b44ae8"},
]
tomli = [
    {file = "tomli-1.2.3-py3-none-any.whl", hash = "sha256:e3069e4be3ead9668e21cb9b074cd948f7b3113fd9c8bba083f48247aab8b11c"},
    {file = "tomli-1.2.3.tar.gz", hash = "sha256:05b6166bff487dc068d322585c7ea4ef78deed501cc124060e0f238e89a9231f"},
]
typed-ast = [
    {file = "typed_ast-1.5.3-cp310-cp310-macosx_10_9_x86_64.whl", hash = "sha256:9ad3b48cf2b487be140072fb86feff36801487d4abb7382bb1929aaac80638ea"},
    {file = "typed_ast-1.5.3-cp310-cp310-macosx_11_0_arm64.whl", hash = "sha256:542cd732351ba8235f20faa0fc7398946fe1a57f2cdb289e5497e1e7f48cfedb"},
    {file = "typed_ast-1.5.3-cp310-cp310-manylinux_2_17_aarch64.manylinux2014_aarch64.whl", hash = "sha256:5dc2c11ae59003d4a26dda637222d9ae924387f96acae9492df663843aefad55"},
    {file = "typed_ast-1.5.3-cp310-cp310-manylinux_2_5_x86_64.manylinux1_x86_64.manylinux_2_12_x86_64.manylinux2010_x86_64.whl", hash = "sha256:fd5df1313915dbd70eaaa88c19030b441742e8b05e6103c631c83b75e0435ccc"},
    {file = "typed_ast-1.5.3-cp310-cp310-win_amd64.whl", hash = "sha256:e34f9b9e61333ecb0f7d79c21c28aa5cd63bec15cb7e1310d7d3da6ce886bc9b"},
    {file = "typed_ast-1.5.3-cp36-cp36m-macosx_10_9_x86_64.whl", hash = "sha256:f818c5b81966d4728fec14caa338e30a70dfc3da577984d38f97816c4b3071ec"},
    {file = "typed_ast-1.5.3-cp36-cp36m-manylinux_2_17_aarch64.manylinux2014_aarch64.whl", hash = "sha256:3042bfc9ca118712c9809201f55355479cfcdc17449f9f8db5e744e9625c6805"},
    {file = "typed_ast-1.5.3-cp36-cp36m-manylinux_2_5_x86_64.manylinux1_x86_64.manylinux_2_12_x86_64.manylinux2010_x86_64.whl", hash = "sha256:4fff9fdcce59dc61ec1b317bdb319f8f4e6b69ebbe61193ae0a60c5f9333dc49"},
    {file = "typed_ast-1.5.3-cp36-cp36m-win_amd64.whl", hash = "sha256:8e0b8528838ffd426fea8d18bde4c73bcb4167218998cc8b9ee0a0f2bfe678a6"},
    {file = "typed_ast-1.5.3-cp37-cp37m-macosx_10_9_x86_64.whl", hash = "sha256:8ef1d96ad05a291f5c36895d86d1375c0ee70595b90f6bb5f5fdbee749b146db"},
    {file = "typed_ast-1.5.3-cp37-cp37m-manylinux_2_17_aarch64.manylinux2014_aarch64.whl", hash = "sha256:ed44e81517364cb5ba367e4f68fca01fba42a7a4690d40c07886586ac267d9b9"},
    {file = "typed_ast-1.5.3-cp37-cp37m-manylinux_2_5_x86_64.manylinux1_x86_64.manylinux_2_12_x86_64.manylinux2010_x86_64.whl", hash = "sha256:f60d9de0d087454c91b3999a296d0c4558c1666771e3460621875021bf899af9"},
    {file = "typed_ast-1.5.3-cp37-cp37m-win_amd64.whl", hash = "sha256:9e237e74fd321a55c90eee9bc5d44be976979ad38a29bbd734148295c1ce7617"},
    {file = "typed_ast-1.5.3-cp38-cp38-macosx_10_9_x86_64.whl", hash = "sha256:ee852185964744987609b40aee1d2eb81502ae63ee8eef614558f96a56c1902d"},
    {file = "typed_ast-1.5.3-cp38-cp38-macosx_11_0_arm64.whl", hash = "sha256:27e46cdd01d6c3a0dd8f728b6a938a6751f7bd324817501c15fb056307f918c6"},
    {file = "typed_ast-1.5.3-cp38-cp38-manylinux_2_17_aarch64.manylinux2014_aarch64.whl", hash = "sha256:d64dabc6336ddc10373922a146fa2256043b3b43e61f28961caec2a5207c56d5"},
    {file = "typed_ast-1.5.3-cp38-cp38-manylinux_2_5_x86_64.manylinux1_x86_64.manylinux_2_12_x86_64.manylinux2010_x86_64.whl", hash = "sha256:8cdf91b0c466a6c43f36c1964772918a2c04cfa83df8001ff32a89e357f8eb06"},
    {file = "typed_ast-1.5.3-cp38-cp38-win_amd64.whl", hash = "sha256:9cc9e1457e1feb06b075c8ef8aeb046a28ec351b1958b42c7c31c989c841403a"},
    {file = "typed_ast-1.5.3-cp39-cp39-macosx_10_9_x86_64.whl", hash = "sha256:e20d196815eeffb3d76b75223e8ffed124e65ee62097e4e73afb5fec6b993e7a"},
    {file = "typed_ast-1.5.3-cp39-cp39-macosx_11_0_arm64.whl", hash = "sha256:37e5349d1d5de2f4763d534ccb26809d1c24b180a477659a12c4bde9dd677d74"},
    {file = "typed_ast-1.5.3-cp39-cp39-manylinux_2_17_aarch64.manylinux2014_aarch64.whl", hash = "sha256:c9f1a27592fac87daa4e3f16538713d705599b0a27dfe25518b80b6b017f0a6d"},
    {file = "typed_ast-1.5.3-cp39-cp39-manylinux_2_5_x86_64.manylinux1_x86_64.manylinux_2_12_x86_64.manylinux2010_x86_64.whl", hash = "sha256:8831479695eadc8b5ffed06fdfb3e424adc37962a75925668deeb503f446c0a3"},
    {file = "typed_ast-1.5.3-cp39-cp39-win_amd64.whl", hash = "sha256:20d5118e494478ef2d3a2702d964dae830aedd7b4d3b626d003eea526be18718"},
    {file = "typed_ast-1.5.3.tar.gz", hash = "sha256:27f25232e2dd0edfe1f019d6bfaaf11e86e657d9bdb7b0956db95f560cceb2b3"},
]
typer = [
    {file = "typer-0.4.1-py3-none-any.whl", hash = "sha256:e8467f0ebac0c81366c2168d6ad9f888efdfb6d4e1d3d5b4a004f46fa444b5c3"},
    {file = "typer-0.4.1.tar.gz", hash = "sha256:5646aef0d936b2c761a10393f0384ee6b5c7fe0bb3e5cd710b17134ca1d99cff"},
]
typing-extensions = [
    {file = "typing_extensions-4.2.0-py3-none-any.whl", hash = "sha256:6657594ee297170d19f67d55c05852a874e7eb634f4f753dbd667855e07c1708"},
    {file = "typing_extensions-4.2.0.tar.gz", hash = "sha256:f1c24655a0da0d1b67f07e17a5e6b2a105894e6824b92096378bb3668ef02376"},
]
urllib3 = [
    {file = "urllib3-1.26.9-py2.py3-none-any.whl", hash = "sha256:44ece4d53fb1706f667c9bd1c648f5469a2ec925fcf3a776667042d645472c14"},
    {file = "urllib3-1.26.9.tar.gz", hash = "sha256:aabaf16477806a5e1dd19aa41f8c2b7950dd3c746362d7e3223dbe6de6ac448e"},
]
uvicorn = [
    {file = "uvicorn-0.17.6-py3-none-any.whl", hash = "sha256:19e2a0e96c9ac5581c01eb1a79a7d2f72bb479691acd2b8921fce48ed5b961a6"},
    {file = "uvicorn-0.17.6.tar.gz", hash = "sha256:5180f9d059611747d841a4a4c4ab675edf54c8489e97f96d0583ee90ac3bfc23"},
]
webcolors = [
    {file = "webcolors-1.11.1-py3-none-any.whl", hash = "sha256:b8cd5d865a25c51ff1218f0c90d0c0781fc64312a49b746b320cf50de1648f6e"},
    {file = "webcolors-1.11.1.tar.gz", hash = "sha256:76f360636957d1c976db7466bc71dcb713bb95ac8911944dffc55c01cb516de6"},
]
win32-setctime = [
    {file = "win32_setctime-1.1.0-py3-none-any.whl", hash = "sha256:231db239e959c2fe7eb1d7dc129f11172354f98361c4fa2d6d2d7e278baa8aad"},
    {file = "win32_setctime-1.1.0.tar.gz", hash = "sha256:15cf5750465118d6929ae4de4eb46e8edae9a5634350c01ba582df868e932cb2"},
]
zipp = [
    {file = "zipp-3.8.0-py3-none-any.whl", hash = "sha256:c4f6e5bbf48e74f7a38e7cc5b0480ff42b0ae5178957d564d18932525d5cf099"},
    {file = "zipp-3.8.0.tar.gz", hash = "sha256:56bf8aadb83c24db6c4b577e13de374ccfb67da2078beba1d037c17980bf43ad"},
]<|MERGE_RESOLUTION|>--- conflicted
+++ resolved
@@ -269,11 +269,7 @@
 
 [[package]]
 name = "platformdirs"
-<<<<<<< HEAD
 version = "2.5.2"
-=======
-version = "2.5.1"
->>>>>>> 05a4245c
 description = "A small Python module for determining appropriate platform-specific dirs, e.g. a \"user data dir\"."
 category = "dev"
 optional = false
@@ -723,13 +719,8 @@
     {file = "pathspec-0.9.0.tar.gz", hash = "sha256:e564499435a2673d586f6b2130bb5b95f04a3ba06f81b8f895b651a3c76aabb1"},
 ]
 platformdirs = [
-<<<<<<< HEAD
     {file = "platformdirs-2.5.2-py3-none-any.whl", hash = "sha256:027d8e83a2d7de06bbac4e5ef7e023c02b863d7ea5d079477e722bb41ab25788"},
     {file = "platformdirs-2.5.2.tar.gz", hash = "sha256:58c8abb07dcb441e6ee4b11d8df0ac856038f944ab98b7be6b27b2a3c7feef19"},
-=======
-    {file = "platformdirs-2.5.1-py3-none-any.whl", hash = "sha256:bcae7cab893c2d310a711b70b24efb93334febe65f8de776ee320b517471e227"},
-    {file = "platformdirs-2.5.1.tar.gz", hash = "sha256:7535e70dfa32e84d4b34996ea99c5e432fa29a708d0f4e394bbcb2a8faa4f16d"},
->>>>>>> 05a4245c
 ]
 pluggy = [
     {file = "pluggy-1.0.0-py2.py3-none-any.whl", hash = "sha256:74134bbf457f031a36d68416e1509f34bd5ccc019f0bcc952c7b909d06b37bd3"},
